--- conflicted
+++ resolved
@@ -152,22 +152,14 @@
 
 ggsave(
   plot = plot,
-<<<<<<< HEAD
-  file = glue("{outdir}/{original_rname}_{mer_order}.tri.png"),
-=======
-  file = glue("{outdir}/{rname}.tri.png"),
->>>>>>> e6900c6d
+  file = glue("{outdir}/{original_rname}.tri.png"),
   height = final_height,
   width = final_width,
   dpi = 600
 )
 ggsave(
   plot = plot,
-<<<<<<< HEAD
-  file = glue("{outdir}/{original_rname}_{mer_order}.tri.pdf"),
-=======
-  file = glue("{outdir}/{rname}.tri.pdf"),
->>>>>>> e6900c6d
+  file = glue("{outdir}/{original_rname}.tri.pdf"),
   height = final_height,
   width = final_width
 )