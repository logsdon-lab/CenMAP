--- conflicted
+++ resolved
@@ -72,10 +72,5 @@
 
 rule get_hor_length_only:
     input:
-<<<<<<< HEAD
-        expand(rules.calculate_as_hor_length.output, chr=CHROMOSOMES),
         rules.aggregate_as_hor_length.output,
-        rules.plot_as_hor_length.output,
-=======
-        rules.aggregate_as_hor_length.output,
->>>>>>> 43b3cc30
+        rules.plot_as_hor_length.output,